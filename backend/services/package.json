{
  "name": "task-genie-services",
  "version": "1.0.0",
  "description": "Shared services for Task Genie backend",
  "main": "index.js",
  "scripts": {
    "build": "tsc"
  },
  "dependencies": {
    "@aws-lambda-powertools/logger": "^2.25.1",
    "@aws-sdk/client-bedrock-agent-runtime": "^3.863.0",
    "@aws-sdk/client-bedrock-runtime": "^3.864.0",
    "@aws-sdk/client-cloudwatch": "^3.873.0",
<<<<<<< HEAD
    "@aws-sdk/client-secrets-manager": "^3.876.0"
=======
    "@aws-sdk/client-dynamodb": "^3.864.0",
    "@aws-sdk/client-ssm": "^3.864.0"
>>>>>>> ec899a0f
  },
  "devDependencies": {
    "@types/node": "^24.2.1",
    "typescript": "^5.7.3"
  }
}<|MERGE_RESOLUTION|>--- conflicted
+++ resolved
@@ -11,12 +11,8 @@
     "@aws-sdk/client-bedrock-agent-runtime": "^3.863.0",
     "@aws-sdk/client-bedrock-runtime": "^3.864.0",
     "@aws-sdk/client-cloudwatch": "^3.873.0",
-<<<<<<< HEAD
-    "@aws-sdk/client-secrets-manager": "^3.876.0"
-=======
+    "@aws-sdk/client-secrets-manager": "^3.876.0",
     "@aws-sdk/client-dynamodb": "^3.864.0",
-    "@aws-sdk/client-ssm": "^3.864.0"
->>>>>>> ec899a0f
   },
   "devDependencies": {
     "@types/node": "^24.2.1",
