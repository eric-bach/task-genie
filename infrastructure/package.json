{
  "name": "task-genie",
  "version": "0.1.0",
  "bin": {
    "task-genie": "bin/task-genie.js"
  },
  "scripts": {
    "build": "tsc",
    "build-all": "npm run build-backend && npm run build-docs",
    "build-backend": "sh -c 'find ../backend -mindepth 2 -maxdepth 4 -type f -name \"package.json\" -not -path \"*/node_modules/*\" -not -path \"*/extension/*\" -exec echo \"🚧 Building {}\" \\; -execdir npm run build \\;'",
    "build-docs": "echo \"🚧 Building ../docs/package.json\" && npm run build --prefix ../docs",
    "deploy": "npm run build-all && echo '🚀 Deploying backend' && npm run cdk -- deploy --all --require-approval=never --profile task-genie-stage --context envName=dev",
    "deploy-stage": "npm run build-all && echo '🚀 Deploying backend' && npm run cdk -- deploy --all --require-approval=never --profile task-genie-stage --context envName=stage",
    "deploy-prod": "npm run build-all && echo '🚀 Deploying backend' && npm run cdk -- deploy --all --require-approval=never --profile task-genie-prod --context envName=prod",
    "install-all": "sh -c 'find ../backend -mindepth 2 -maxdepth 4 -type f -name \"package.json\" -not -path \"*/node_modules/*\" -exec echo \"🛠️ Installing {}\" \\; -execdir npm install \\; && echo \"🛠️ Installing ../docs/package.json\" && npm install --prefix ../docs'",
    "watch": "tsc -w",
    "test": "jest",
    "cdk": "cdk"
  },
  "devDependencies": {
    "@swc/core": "^1.15.7",
    "@swc/helpers": "^0.5.17",
    "@types/jest": "^29.5.14",
    "@types/node": "22.7.9",
<<<<<<< HEAD
    "aws-cdk": "^2.1034.0",
=======
    "aws-cdk": "^2.1100.1",
>>>>>>> 19abf112
    "jest": "^29.7.0",
    "regenerator-runtime": "^0.14.1",
    "ts-jest": "^29.3.0",
    "ts-node": "^10.9.2",
    "typescript": "~5.6.3"
  },
  "dependencies": {
<<<<<<< HEAD
    "@aws-cdk/aws-bedrock-agentcore-alpha": "^2.232.1-alpha.0",
    "aws-cdk-lib": "^2.232.1",
=======
    "aws-cdk-lib": "^2.233.0",
>>>>>>> 19abf112
    "constructs": "^10.0.0",
    "dotenv": "^16.4.7"
  },
  "resolutions": {
    "@smithy/core": "latest"
  }
}<|MERGE_RESOLUTION|>--- conflicted
+++ resolved
@@ -22,11 +22,7 @@
     "@swc/helpers": "^0.5.17",
     "@types/jest": "^29.5.14",
     "@types/node": "22.7.9",
-<<<<<<< HEAD
-    "aws-cdk": "^2.1034.0",
-=======
     "aws-cdk": "^2.1100.1",
->>>>>>> 19abf112
     "jest": "^29.7.0",
     "regenerator-runtime": "^0.14.1",
     "ts-jest": "^29.3.0",
@@ -34,12 +30,7 @@
     "typescript": "~5.6.3"
   },
   "dependencies": {
-<<<<<<< HEAD
-    "@aws-cdk/aws-bedrock-agentcore-alpha": "^2.232.1-alpha.0",
-    "aws-cdk-lib": "^2.232.1",
-=======
     "aws-cdk-lib": "^2.233.0",
->>>>>>> 19abf112
     "constructs": "^10.0.0",
     "dotenv": "^16.4.7"
   },
