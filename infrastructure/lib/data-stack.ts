--- conflicted
+++ resolved
@@ -211,15 +211,6 @@
         },
       }
     );
-<<<<<<< HEAD
-    // const vectorIndex = new CfnIndex(this, 'KnowledgeBaseVectorIndex', {
-    //   indexName: `${props.appName}-vector-index-${props.envName}`,
-    //   vectorBucketName: vectorStoreBucket.vectorBucketName, // The CfnVectorBucket from before
-    //   dataType: 'float32',
-    //   dimension: 1024, // REQUIRED: Titan Text Embeddings v2 is 1024
-    //   distanceMetric: 'cosine', // Recommended for Titan embeddings
-    // });
-=======
     const vectorIndex = new CfnIndex(this, 'KnowledgeBaseVectorIndex', {
       indexName: `${props.appName}-vector-index-${props.envName}`,
       vectorBucketName: vectorStoreBucket.vectorBucketName,
@@ -234,7 +225,6 @@
       },
     });
     vectorIndex.node.addDependency(vectorStoreBucket);
->>>>>>> 2c289332
 
     /*
      * Amazon Bedrock Knowledge Base
@@ -328,20 +318,11 @@
         type: 'S3_VECTORS',
         s3VectorsConfiguration: {
           vectorBucketArn: vectorStoreBucket.attrVectorBucketArn,
-<<<<<<< HEAD
-          // indexArn: vectorIndex.attrIndexArn,
-          // indexName: vectorIndex.indexName,
-=======
           indexArn: vectorIndex.attrIndexArn,
->>>>>>> 2c289332
         },
       },
     });
     knowledgeBase.node.addDependency(knowledgeBaseRole);
-<<<<<<< HEAD
-    // knowledgeBase.node.addDependency(vectorIndex);
-=======
->>>>>>> 2c289332
 
     const knowledgeBaseDataSource = new CfnDataSource(
       this,
