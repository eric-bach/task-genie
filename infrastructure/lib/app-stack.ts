import { CfnOutput, Duration, RemovalPolicy, Stack } from 'aws-cdk-lib';
import { Construct } from 'constructs';
import { Choice, Condition, LogLevel, StateMachine, StateMachineType, TaskInput } from 'aws-cdk-lib/aws-stepfunctions';
import { LambdaInvoke } from 'aws-cdk-lib/aws-stepfunctions-tasks';
import { PolicyStatement, Role, ServicePrincipal } from 'aws-cdk-lib/aws-iam';
import {
  AccessLogFormat,
  ApiKey,
  ApiKeySourceType,
  AwsIntegration,
  Cors,
  EndpointType,
  LambdaIntegration,
  LogGroupLogDestination,
  MethodLoggingLevel,
  PassthroughBehavior,
  RestApi,
} from 'aws-cdk-lib/aws-apigateway';
import { Bucket, EventType } from 'aws-cdk-lib/aws-s3';
import { LambdaDestination } from 'aws-cdk-lib/aws-s3-notifications';
import { Table } from 'aws-cdk-lib/aws-dynamodb';
import { Secret } from 'aws-cdk-lib/aws-secretsmanager';
import { LogGroup, LogRetention, RetentionDays } from 'aws-cdk-lib/aws-logs';
import { AppStackProps } from '../bin/task-genie';
import { TaskGenieLambda } from './constructs/lambda';

import * as path from 'path';
import * as dotenv from 'dotenv';

dotenv.config();

export class AppStack extends Stack {
  public stateMachineArn: string;
  public evaluateUserStoryFunctionArn: string;
  public defineTasksFunctionArn: string;
  public createTasksFunctionArn: string;
  public addCommentFunctionArn: string;
  public sendResponseFunctionArn: string;
  public apiGwAccessLogGroupArn: string;

  /**
   * Constructs a new instance of the Task Genie AppStack.
   *
   * This stack sets up the stateless resources for the Task Genie application, including:
   * - Lambda functions for task evaluation, definition, creation, and commenting.
   * - Step Functions for orchestrating task workflows.
   * - API Gateway for handling Azure DevOps webhooks.
   *
   * @param scope - The scope in which this stack is defined.
   * @param id - The scoped ID of the stack.
   * @param props - Stack properties.
   */
  constructor(scope: Construct, id: string, props: AppStackProps) {
    super(scope, id, props);

    /*
     * Lookup properties
     */

    const azureDevOpsCredentialsSecretName = props.params.azureDevOpsCredentialsSecretName;
    const azureDevOpsCredentialsSecret = Secret.fromSecretNameV2(
      this,
      'AzureDevOpsCredentialsSecret',
      azureDevOpsCredentialsSecretName
    );

    const resultsTable = Table.fromTableArn(this, 'ResultsTable', props.params.resultsTableArn);
    const configTable = Table.fromTableArn(this, 'ConfigTable', props.params.configTableArn);

    const dataSourceBucket = Bucket.fromBucketArn(this, 'DataSourceBucket', props.params.dataSourceBucketArn);

    /*
     * AWS Lambda
     */

    const evaluateUserStoryFunction = new TaskGenieLambda(this, 'EvaluateUserStory', {
      functionName: `${props.appName}-evaluate-user-story-${props.envName}`,
      entry: path.resolve(__dirname, '../../backend/lambda/workflow/evaluateUserStory/index.ts'),
      memorySize: 1024,
      timeout: Duration.seconds(120),
      // vpc: removed to use default VPC with internet access
      environment: {
        AWS_ACCOUNT_ID: this.account,
        AWS_BEDROCK_MODEL_ID: process.env.AWS_BEDROCK_MODEL_ID || '',
        AWS_BEDROCK_KNOWLEDGE_BASE_ID: process.env.AWS_BEDROCK_KNOWLEDGE_BASE_ID || '',
        AZURE_DEVOPS_CREDENTIALS_SECRET_NAME: azureDevOpsCredentialsSecretName,
        POWERTOOLS_LOG_LEVEL: 'DEBUG',
      },
      managedPolicies: [
        {
          managedPolicyArn: 'arn:aws:iam::aws:policy/AmazonBedrockFullAccess',
        },
      ],
      policyStatements: [
        new PolicyStatement({
          actions: ['cloudwatch:PutMetricData'],
          resources: ['*'],
        }),
      ],
      // interfaceEndpoints: removed since not using private VPC
    });
    azureDevOpsCredentialsSecret.grantRead(evaluateUserStoryFunction);

    const defineTasksFunction = new TaskGenieLambda(this, 'DefineTasks', {
      functionName: `${props.appName}-define-tasks-${props.envName}`,
      entry: path.resolve(__dirname, '../../backend/lambda/workflow/defineTasks/index.ts'),
      memorySize: 1024,
      timeout: Duration.seconds(180),
      // vpc: removed to use default VPC with internet access
      environment: {
        AWS_ACCOUNT_ID: this.account,
        AWS_BEDROCK_MODEL_ID: process.env.AWS_BEDROCK_MODEL_ID || '',
        AWS_BEDROCK_KNOWLEDGE_BASE_ID: process.env.AWS_BEDROCK_KNOWLEDGE_BASE_ID || '',
<<<<<<< HEAD
        AZURE_DEVOPS_CREDENTIALS_SECRET_NAME: azureDevOpsCredentialsSecretName,
=======
        AZURE_DEVOPS_PAT_PARAMETER_NAME: azurePersonalAccessToken.parameterName,
        CONFIG_TABLE_NAME: props.params.configTableArn.split('/').pop() || '',
>>>>>>> ec899a0f
        POWERTOOLS_LOG_LEVEL: 'DEBUG',
      },
      managedPolicies: [
        {
          managedPolicyArn: 'arn:aws:iam::aws:policy/AmazonBedrockFullAccess',
        },
      ],
      policyStatements: [
        new PolicyStatement({
          actions: ['dynamodb:GetItem'],
          resources: [props.params.configTableArn],
        }),
      ],
      // interfaceEndpoints: removed since not using private VPC
    });
    azureDevOpsCredentialsSecret.grantRead(defineTasksFunction);

    const createTasksFunction = new TaskGenieLambda(this, 'CreateTasks', {
      functionName: `${props.appName}-create-tasks-${props.envName}`,
      entry: path.resolve(__dirname, '../../backend/lambda/workflow/createTasks/index.ts'),
      memorySize: 1024,
      timeout: Duration.seconds(30),
      // vpc: removed to use default VPC with internet access
      environment: {
        AZURE_DEVOPS_CREDENTIALS_SECRET_NAME: azureDevOpsCredentialsSecretName,
        GITHUB_ORGANIZATION: process.env.GITHUB_ORGANIZATION || '',
        POWERTOOLS_LOG_LEVEL: 'DEBUG',
      },
      policyStatements: [
        new PolicyStatement({
          actions: ['cloudwatch:PutMetricData'],
          resources: ['*'],
        }),
      ],
      // interfaceEndpoints: removed since not using private VPC
    });
    azureDevOpsCredentialsSecret.grantRead(createTasksFunction);

    const addCommentFunction = new TaskGenieLambda(this, 'AddComment', {
      functionName: `${props.appName}-add-comment-${props.envName}`,
      entry: path.resolve(__dirname, '../../backend/lambda/workflow/addComment/index.ts'),
      memorySize: 1024,
      timeout: Duration.seconds(10),
      // vpc: removed to use default VPC with internet access
      environment: {
        AZURE_DEVOPS_CREDENTIALS_SECRET_NAME: azureDevOpsCredentialsSecretName,
        GITHUB_ORGANIZATION: process.env.GITHUB_ORGANIZATION || '',
        POWERTOOLS_LOG_LEVEL: 'DEBUG',
      },
      // interfaceEndpoints: removed since not using private VPC
    });
    azureDevOpsCredentialsSecret.grantRead(addCommentFunction);

    const sendResponseFunction = new TaskGenieLambda(this, 'SendResponse', {
      functionName: `${props.appName}-send-response-${props.envName}`,
      entry: path.resolve(__dirname, '../../backend/lambda/workflow/sendResponse/index.ts'),
      memorySize: 256,
      timeout: Duration.seconds(3),
      environment: {
        AWS_BEDROCK_MODEL_ID: process.env.AWS_BEDROCK_MODEL_ID || '',
        TABLE_NAME: resultsTable.tableName,
        POWERTOOLS_LOG_LEVEL: 'DEBUG',
      },
    });
    resultsTable.grantWriteData(sendResponseFunction);

    const pollExecutionFunction = new TaskGenieLambda(this, 'PollExecution', {
      functionName: `${props.appName}-poll-execution-${props.envName}`,
      entry: path.resolve(__dirname, '../../backend/lambda/workflow/pollExecution/index.ts'),
      memorySize: 384,
      timeout: Duration.seconds(5),
      environment: {
        TABLE_NAME: resultsTable.tableName,
        POWERTOOLS_LOG_LEVEL: 'DEBUG',
      },
    });
    resultsTable.grantReadData(pollExecutionFunction);

    const syncKnowledgeBaseFunction = new TaskGenieLambda(this, 'SyncKnowledgeBase', {
      functionName: `${props.appName}-sync-knowledge-base-${props.envName}`,
      entry: path.resolve(__dirname, '../../backend/lambda/knowledgeBase/syncKnowledgeBase/index.ts'),
      memorySize: 512,
      timeout: Duration.minutes(5),
      environment: {
        AWS_BEDROCK_KNOWLEDGE_BASE_ID: process.env.AWS_BEDROCK_KNOWLEDGE_BASE_ID || '',
        AWS_BEDROCK_KNOWLEDGE_BASE_DATA_SOURCE_ID: process.env.AWS_BEDROCK_KNOWLEDGE_BASE_DATA_SOURCE_ID || '',
        POWERTOOLS_LOG_LEVEL: 'DEBUG',
      },
      policyStatements: [
        new PolicyStatement({
          actions: [
            'bedrock:StartIngestionJob',
            'bedrock:GetIngestionJob',
            'bedrock:ListIngestionJobs',
            'bedrock:GetKnowledgeBase',
            'bedrock:ListKnowledgeBases',
          ],
          resources: ['*'],
        }),
      ],
    });
    dataSourceBucket.grantRead(syncKnowledgeBaseFunction);

    // Add S3 event notification to trigger syncKnowledgeBase when files are uploaded
    dataSourceBucket.addEventNotification(
      EventType.OBJECT_CREATED_PUT,
      new LambdaDestination(syncKnowledgeBaseFunction),
      {
        // Only trigger for non-metadata files (exclude .metadata.json files)
        suffix: '.pdf',
      }
    );
    dataSourceBucket.addEventNotification(
      EventType.OBJECT_CREATED_PUT,
      new LambdaDestination(syncKnowledgeBaseFunction),
      {
        suffix: '.docx',
      }
    );
    dataSourceBucket.addEventNotification(
      EventType.OBJECT_CREATED_PUT,
      new LambdaDestination(syncKnowledgeBaseFunction),
      {
        suffix: '.md',
      }
    );
    dataSourceBucket.addEventNotification(
      EventType.OBJECT_CREATED_PUT,
      new LambdaDestination(syncKnowledgeBaseFunction),
      {
        suffix: '.txt',
      }
    );
    dataSourceBucket.addEventNotification(
      EventType.OBJECT_CREATED_PUT,
      new LambdaDestination(syncKnowledgeBaseFunction),
      {
        suffix: '.doc',
      }
    );
    // Also trigger for object deletions (covers Delete and DeleteMarkerCreated) to sync removals
    dataSourceBucket.addEventNotification(EventType.OBJECT_REMOVED, new LambdaDestination(syncKnowledgeBaseFunction));

    const generatePresignedUrlFunction = new TaskGenieLambda(this, 'GeneratePresignedUrl', {
      functionName: `${props.appName}-generate-presigned-url-${props.envName}`,
      entry: path.resolve(__dirname, '../../backend/lambda/knowledgeBase/generatePresignedUrl/index.ts'),
      memorySize: 384,
      timeout: Duration.seconds(5),
      environment: {
        S3_BUCKET_NAME: dataSourceBucket.bucketName,
        POWERTOOLS_LOG_LEVEL: 'DEBUG',
      },
    });
    // Grant the Lambda function permission to generate a presigned URL for the S3 bucket
    dataSourceBucket.grantPut(generatePresignedUrlFunction);

    const listKnowledgeBaseDocumentsFunction = new TaskGenieLambda(this, 'ListKnowledgeBaseDocuments', {
      functionName: `${props.appName}-list-knowledge-base-documents-${props.envName}`,
      entry: path.resolve(__dirname, '../../backend/lambda/knowledgeBase/listKnowledgeBaseDocuments/index.ts'),
      memorySize: 512,
      timeout: Duration.seconds(30),
      environment: {
        S3_BUCKET_NAME: dataSourceBucket.bucketName,
        AWS_BEDROCK_KNOWLEDGE_BASE_ID: process.env.AWS_BEDROCK_KNOWLEDGE_BASE_ID || '',
        AWS_BEDROCK_KNOWLEDGE_BASE_DATA_SOURCE_ID: process.env.AWS_BEDROCK_KNOWLEDGE_BASE_DATA_SOURCE_ID || '',
        POWERTOOLS_LOG_LEVEL: 'DEBUG',
      },
      policyStatements: [
        new PolicyStatement({
          actions: ['bedrock:GetKnowledgeBase', 'bedrock:ListKnowledgeBases', 'bedrock:ListKnowledgeBaseDocuments'],
          resources: ['*'],
        }),
      ],
    });
    // Grant the Lambda function permission to read from the S3 bucket
    dataSourceBucket.grantRead(listKnowledgeBaseDocumentsFunction);

    const deleteKnowledgeBaseDocumentFunction = new TaskGenieLambda(this, 'DeleteKnowledgeBaseDocument', {
      functionName: `${props.appName}-delete-knowledge-base-document-${props.envName}`,
      entry: path.resolve(__dirname, '../../backend/lambda/knowledgeBase/deleteKnowledgeBaseDocument/index.ts'),
      memorySize: 512,
      timeout: Duration.minutes(3),
      environment: {
        S3_BUCKET_NAME: dataSourceBucket.bucketName,
        AWS_BEDROCK_KNOWLEDGE_BASE_ID: process.env.AWS_BEDROCK_KNOWLEDGE_BASE_ID || '',
        AWS_BEDROCK_KNOWLEDGE_BASE_DATA_SOURCE_ID: process.env.AWS_BEDROCK_KNOWLEDGE_BASE_DATA_SOURCE_ID || '',
        POWERTOOLS_LOG_LEVEL: 'DEBUG',
      },
      policyStatements: [
        new PolicyStatement({
          actions: ['bedrock:StartIngestionJob', 'bedrock:GetIngestionJob', 'bedrock:ListIngestionJobs'],
          resources: ['*'],
        }),
      ],
    });
    dataSourceBucket.grantDelete(deleteKnowledgeBaseDocumentFunction);
    dataSourceBucket.grantRead(deleteKnowledgeBaseDocumentFunction);

    // Update Config Lambda
    const updateConfigFunction = new TaskGenieLambda(this, 'UpdateConfig', {
      functionName: `${props.appName}-update-config-${props.envName}`,
      entry: path.resolve(__dirname, '../../backend/lambda/config/updateConfig/index.ts'),
      memorySize: 256,
      timeout: Duration.seconds(10),
      environment: {
        CONFIG_TABLE_NAME: configTable.tableName,
        POWERTOOLS_LOG_LEVEL: 'DEBUG',
      },
    });
    configTable.grantReadWriteData(updateConfigFunction);

    // List Config Lambda
    const listConfigFunction = new TaskGenieLambda(this, 'ListConfig', {
      functionName: `${props.appName}-list-config-${props.envName}`,
      entry: path.resolve(__dirname, '../../backend/lambda/config/listConfig/index.ts'),
      memorySize: 256,
      timeout: Duration.seconds(10),
      environment: {
        CONFIG_TABLE_NAME: configTable.tableName,
        POWERTOOLS_LOG_LEVEL: 'DEBUG',
      },
    });
    configTable.grantReadData(listConfigFunction);

    // Delete Config Lambda
    const deleteConfigFunction = new TaskGenieLambda(this, 'DeleteConfig', {
      functionName: `${props.appName}-delete-config-${props.envName}`,
      entry: path.resolve(__dirname, '../../backend/lambda/config/deleteConfig/index.ts'),
      memorySize: 256,
      timeout: Duration.seconds(10),
      environment: {
        CONFIG_TABLE_NAME: configTable.tableName,
        POWERTOOLS_LOG_LEVEL: 'DEBUG',
      },
    });
    configTable.grantWriteData(deleteConfigFunction);

    /*
     * AWS Step Functions
     */

    // Tasks
    const evaluateUserStoryTask = new LambdaInvoke(this, 'EvaluateUserStoryTask', {
      lambdaFunction: evaluateUserStoryFunction,
      outputPath: '$.Payload',
    });

    const defineTasksTask = new LambdaInvoke(this, 'DefineTasksTask', {
      lambdaFunction: defineTasksFunction,
      outputPath: '$.Payload',
    });

    const createTasksTask = new LambdaInvoke(this, 'CreateTasksTask', {
      lambdaFunction: createTasksFunction,
      outputPath: '$.Payload',
    });

    const addCommentTask = new LambdaInvoke(this, 'AddCommentTask', {
      lambdaFunction: addCommentFunction,
      outputPath: '$.Payload',
    });

    const sendResponseTask = new LambdaInvoke(this, 'SendResponseTask', {
      lambdaFunction: sendResponseFunction,
      payload: TaskInput.fromObject({
        'body.$': '$.body',
        'statusCode.$': '$.statusCode',
        'executionName.$': '$$.Execution.Name',
      }),
      outputPath: '$.Payload',
    });

    // State Machine Definition
    const definition = evaluateUserStoryTask.next(
      new Choice(this, 'User story is defined?')
        .when(
          Condition.or(Condition.numberEquals('$.statusCode', 400), Condition.numberEquals('$.statusCode', 500)),
          sendResponseTask
        )
        .when(
          Condition.or(Condition.numberEquals('$.statusCode', 204), Condition.numberEquals('$.statusCode', 412)),
          new Choice(this, 'Add comment?')
            .when(Condition.numberGreaterThan('$.body.workItem.workItemId', 0), addCommentTask.next(sendResponseTask))
            .otherwise(sendResponseTask)
        )
        .otherwise(
          defineTasksTask.next(
            new Choice(this, 'Create task?')
              .when(Condition.numberEquals('$.statusCode', 500), sendResponseTask)
              .when(Condition.numberGreaterThan('$.body.workItem.workItemId', 0), createTasksTask.next(addCommentTask))
              .otherwise(sendResponseTask)
          )
        )
    );

    // Create the Log Group for State Machine separately
    const stateMachineLogGroup = new LogGroup(this, 'StateMachineLogGroup', {
      logGroupName: `/aws/stepfunctions/${props.appName}-state-machine-${props.envName}`,
      retention: RetentionDays.ONE_MONTH,
      removalPolicy: RemovalPolicy.DESTROY,
    });

    // Step Function
    const stateMachine = new StateMachine(this, 'StateMachine', {
      stateMachineName: `${props.appName}-state-machine-${props.envName}`,
      definition,
      stateMachineType: StateMachineType.EXPRESS,
      timeout: Duration.minutes(5),
      tracingEnabled: true,
      logs: {
        destination: stateMachineLogGroup,
        level: LogLevel.ALL,
        includeExecutionData: true,
      },
    });

    /*
     * Amazon API Gateway
     */

    // API Gateway Access Log Group
    const apiGwAccessLogGroup = new LogGroup(this, 'ApiGwAccessLogGroup', {
      logGroupName: `/aws/apigateway/${props.appName}-api-access-logs`,
      retention: RetentionDays.ONE_MONTH,
      removalPolicy: RemovalPolicy.DESTROY,
    });

    const api = new RestApi(this, 'TaskGenieAPI', {
      restApiName: `${props.appName}-api-${props.envName}`,
      description: 'API Gateway to handle for Task Genie',
      endpointTypes: [EndpointType.REGIONAL],
      defaultCorsPreflightOptions: {
        allowOrigins: Cors.ALL_ORIGINS,
        allowMethods: Cors.ALL_METHODS,
        allowHeaders: ['Content-Type', 'X-Amz-Date', 'X-Api-Key', 'X-Amz-Security-Token', 'X-Amz-User-Agent'],
        allowCredentials: true,
      },
      apiKeySourceType: ApiKeySourceType.HEADER,
      deployOptions: {
        accessLogDestination: new LogGroupLogDestination(apiGwAccessLogGroup),
        loggingLevel: MethodLoggingLevel.INFO,
        dataTraceEnabled: true,
        accessLogFormat: AccessLogFormat.jsonWithStandardFields({
          caller: true,
          httpMethod: true,
          ip: true,
          protocol: true,
          requestTime: true,
          resourcePath: true,
          responseLength: true,
          status: true,
          user: true,
        }),
      },
    });
    new LogRetention(this, 'APIExecutionLogsRetention', {
      logGroupName: `API-Gateway-Execution-Logs_${api.restApiId}/${api.deploymentStage.stageName}`,
      retention: RetentionDays.ONE_MONTH,
    });

    const apiExecutionRole = new Role(this, 'APIStepFunctionExecutionRole', {
      assumedBy: new ServicePrincipal('apigateway.amazonaws.com'),
    });
    apiExecutionRole.addToPolicy(
      new PolicyStatement({
        actions: ['states:StartExecution', 'states:DescribeExecution'],
        resources: [stateMachine.stateMachineArn],
      })
    );

    // Add method to execute Step Function workflow
    //  POST /executions
    const startExecutionIntegration = new AwsIntegration({
      service: 'states',
      action: 'StartExecution',
      integrationHttpMethod: 'POST',
      options: {
        credentialsRole: apiExecutionRole,
        requestTemplates: {
          'application/json': `
{
  "input": "$util.escapeJavaScript($input.body).replaceAll("\\'", "'").replaceAll(\"\\\\'\", \"'\")",
  "name": "ado-#if($input.path('$.resource.workItemId') && $input.path('$.resource.workItemId') != '')$input.path('$.resource.workItemId')#elseif($input.path('$.resource.id') && $input.path('$.resource.id') != '')$input.path('$.resource.id')#else$context.requestId#end-rev-$input.path('$.resource.rev')",
  "stateMachineArn": "${stateMachine.stateMachineArn}"
}`,
        },
        integrationResponses: [
          {
            statusCode: '202',
            responseParameters: {
              'method.response.header.Access-Control-Allow-Origin': "'*'",
              'method.response.header.Access-Control-Allow-Methods': "'OPTIONS,GET,POST'",
              'method.response.header.Access-Control-Allow-Headers':
                "'Content-Type,X-Amz-Date,X-Api-Key,X-Amz-Security-Token,X-Amz-User-Agent'",
              'method.response.header.Access-Control-Allow-Credentials': "'true'",
            },
            responseTemplates: {
              'application/json': JSON.stringify({
                message: 'Request accepted for processing',
                executionArn: "$input.path('$.executionArn')",
                startDate: "$input.path('$.startDate')",
              }),
            },
          },
          {
            statusCode: '400',
            responseParameters: {
              'method.response.header.Access-Control-Allow-Origin': "'*'",
              'method.response.header.Access-Control-Allow-Methods': "'OPTIONS,GET,POST'",
              'method.response.header.Access-Control-Allow-Headers':
                "'Content-Type,X-Amz-Date,X-Api-Key,X-Amz-Security-Token,X-Amz-User-Agent'",
              'method.response.header.Access-Control-Allow-Credentials': "'true'",
            },
            responseTemplates: {
              'application/json': JSON.stringify({ message: 'Bad request' }),
            },
          },
          {
            statusCode: '500',
            responseParameters: {
              'method.response.header.Access-Control-Allow-Origin': "'*'",
              'method.response.header.Access-Control-Allow-Methods': "'OPTIONS,GET,POST'",
              'method.response.header.Access-Control-Allow-Headers':
                "'Content-Type,X-Amz-Date,X-Api-Key,X-Amz-Security-Token,X-Amz-User-Agent'",
              'method.response.header.Access-Control-Allow-Credentials': "'true'",
            },
            responseTemplates: {
              'application/json': JSON.stringify({ message: 'Internal server error' }),
            },
          },
        ],
        passthroughBehavior: PassthroughBehavior.NEVER,
      },
    });

    const executionsResource = api.root.addResource('executions');
    executionsResource.addMethod('POST', startExecutionIntegration, {
      apiKeyRequired: true,
      methodResponses: [
        {
          statusCode: '202',
          responseParameters: {
            'method.response.header.Access-Control-Allow-Origin': true,
            'method.response.header.Access-Control-Allow-Methods': true,
            'method.response.header.Access-Control-Allow-Headers': true,
            'method.response.header.Access-Control-Allow-Credentials': true,
          },
        },
        {
          statusCode: '400',
          responseParameters: {
            'method.response.header.Access-Control-Allow-Origin': true,
            'method.response.header.Access-Control-Allow-Methods': true,
            'method.response.header.Access-Control-Allow-Headers': true,
            'method.response.header.Access-Control-Allow-Credentials': true,
          },
        },
        {
          statusCode: '500',
          responseParameters: {
            'method.response.header.Access-Control-Allow-Origin': true,
            'method.response.header.Access-Control-Allow-Methods': true,
            'method.response.header.Access-Control-Allow-Headers': true,
            'method.response.header.Access-Control-Allow-Credentials': true,
          },
        },
      ],
    });

    // Add method to list knowledge base documents
    //  GET /knowledge-base/documents
    const knowledgeBaseResource = api.root.addResource('knowledge-base');

    // Add method to generate a S3 presigned URL
    //  GET /knowledge-base/presigned-url
    const generatePresignedUrlResource = knowledgeBaseResource.addResource('presigned-url');
    generatePresignedUrlResource.addMethod(
      'GET',
      new LambdaIntegration(generatePresignedUrlFunction, {
        proxy: true,
      }),
      {
        apiKeyRequired: false, // No API key required for uploading documents
      }
    );
    const documentsResource = knowledgeBaseResource.addResource('documents');
    documentsResource.addMethod(
      'GET',
      new LambdaIntegration(listKnowledgeBaseDocumentsFunction, {
        proxy: true,
      }),
      {
        apiKeyRequired: false, // No API key required for listing documents
      }
    );
    documentsResource.addMethod(
      'DELETE',
      new LambdaIntegration(deleteKnowledgeBaseDocumentFunction, {
        proxy: true,
      }),
      {
        apiKeyRequired: false,
      }
    );

    // Config API resource
    //  PUT /config
    const configResource = api.root.addResource('config');
    configResource.addMethod('PUT', new LambdaIntegration(updateConfigFunction, { proxy: true }), {
      apiKeyRequired: false,
    });
    configResource.addMethod('GET', new LambdaIntegration(listConfigFunction, { proxy: true }), {
      apiKeyRequired: false,
    });
    configResource.addMethod('DELETE', new LambdaIntegration(deleteConfigFunction, { proxy: true }), {
      apiKeyRequired: false,
    });

    // Add method to poll Step Function execution results
    //  GET /executions/{executionName}
    const pollResource = executionsResource.addResource('{executionName}');
    pollResource.addMethod(
      'GET',
      new LambdaIntegration(pollExecutionFunction, {
        proxy: true,
      }),
      {
        apiKeyRequired: true, // Require API key for polling endpoint
      }
    );

    // Add API key
    const apiKey = new ApiKey(this, 'TaskGenieApiKey', {
      apiKeyName: `${props.appName}-web-api-key-${props.envName}`,
    });

    // Set API usage plan
    const usagePlan = api.addUsagePlan('TaskGenieUsagePlan', {
      name: `${props.appName}-usage-plan-${props.envName}`,
      throttle: {
        rateLimit: 10,
        burstLimit: 2,
      },
    });

    usagePlan.addApiKey(apiKey);
    usagePlan.addApiStage({
      stage: api.deploymentStage,
    });

    /*
     * Outputs
     */

    new CfnOutput(this, 'ApiGatewayUrl', {
      value: api.url,
    });

    /*
     * Properties
     */

    this.stateMachineArn = stateMachine.stateMachineArn;
    this.evaluateUserStoryFunctionArn = evaluateUserStoryFunction.functionArn;
    this.defineTasksFunctionArn = defineTasksFunction.functionArn;
    this.createTasksFunctionArn = createTasksFunction.functionArn;
    this.addCommentFunctionArn = addCommentFunction.functionArn;
    this.sendResponseFunctionArn = sendResponseFunction.functionArn;
    this.apiGwAccessLogGroupArn = apiGwAccessLogGroup.logGroupArn;
  }
}<|MERGE_RESOLUTION|>--- conflicted
+++ resolved
@@ -111,12 +111,8 @@
         AWS_ACCOUNT_ID: this.account,
         AWS_BEDROCK_MODEL_ID: process.env.AWS_BEDROCK_MODEL_ID || '',
         AWS_BEDROCK_KNOWLEDGE_BASE_ID: process.env.AWS_BEDROCK_KNOWLEDGE_BASE_ID || '',
-<<<<<<< HEAD
         AZURE_DEVOPS_CREDENTIALS_SECRET_NAME: azureDevOpsCredentialsSecretName,
-=======
-        AZURE_DEVOPS_PAT_PARAMETER_NAME: azurePersonalAccessToken.parameterName,
         CONFIG_TABLE_NAME: props.params.configTableArn.split('/').pop() || '',
->>>>>>> ec899a0f
         POWERTOOLS_LOG_LEVEL: 'DEBUG',
       },
       managedPolicies: [
